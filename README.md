## Refit: The automatic type-safe REST library for .NET Core, Xamarin and .NET

[![Build Status](https://dev.azure.com/dotnet/ReactiveUI/_apis/build/status/Refit-CI?branchName=master)](https://dev.azure.com/dotnet/ReactiveUI/_build/latest?definitionId=17)

||Refit|Refit.HttpClientFactory|
|-|-|-|
|*NuGet*|[![NuGet](https://img.shields.io/nuget/v/Refit.svg)](https://www.nuget.org/packages/Refit/)|[![NuGet](https://img.shields.io/nuget/v/Refit.HttpClientFactory.svg)](https://www.nuget.org/packages/Refit.HttpClientFactory/)|
|*MyGet*|![MyGet](https://img.shields.io/myget/refit/v/Refit.svg)|![MyGet](https://img.shields.io/myget/refit/v/Refit.HttpClientFactory.svg)|

CI Feed: `https://www.myget.org/F/refit/api/v3/index.json `

Refit is a library heavily inspired by Square's
[Retrofit](http://square.github.io/retrofit) library, and it turns your REST
API into a live interface:

```csharp
public interface IGitHubApi
{
    [Get("/users/{user}")]
    Task<User> GetUser(string user);
}
```

The `RestService` class generates an implementation of `IGitHubApi` that uses
`HttpClient` to make its calls:

```csharp
var gitHubApi = RestService.For<IGitHubApi>("https://api.github.com");

var octocat = await gitHubApi.GetUser("octocat");
```

### Where does this work?

Refit currently supports the following platforms and any .NET Standard 1.4 target:

* UWP
* Xamarin.Android
* Xamarin.Mac
* Xamarin.iOS
* Desktop .NET 4.6.1
* .NET Core

#### Note about .NET Core
For .NET Core build-time support, you must use the .NET Core 2 SDK. You can target any supported platform in your library, long as the 2.0+ SDK is used at build-time.

### API Attributes

Every method must have an HTTP attribute that provides the request method and
relative URL. There are six built-in annotations: Get, Post, Put, Delete, Patch and
Head. The relative URL of the resource is specified in the annotation.

```csharp
[Get("/users/list")]
```

You can also specify query parameters in the URL:

```csharp
[Get("/users/list?sort=desc")]
```

A request URL can be updated dynamically using replacement blocks and
parameters on the method. A replacement block is an alphanumeric string
surrounded by { and }.

If the name of your parameter doesn't match the name in the URL path, use the
`AliasAs` attribute.

```csharp
[Get("/group/{id}/users")]
Task<List<User>> GroupList([AliasAs("id")] int groupId);
```

Parameters that are not specified as a URL substitution will automatically be
used as query parameters. This is different than Retrofit, where all
parameters must be explicitly specified.

The comparison between parameter name and URL parameter is *not*
case-sensitive, so it will work correctly if you name your parameter `groupId`
in the path `/group/{groupid}/show` for example.

```csharp
[Get("/group/{id}/users")]
Task<List<User>> GroupList([AliasAs("id")] int groupId, [AliasAs("sort")] string sortOrder);

GroupList(4, "desc");
>>> "/group/4/users?sort=desc"
```

Round-tripping route parameter syntax: Forward slashes aren't encoded when using a double-asterisk (\*\*) catch-all parameter syntax.

During link generation, the routing system encodes the value captured in a double-asterisk (\*\*) catch-all parameter (for example, {**myparametername}) except the forward slashes.

The type of round-tripping route parameter must be string.

```csharp
[Get("/search/{**page}")]
Task<List<Page>> Search(string page);

Search("admin/products");
>>> "/search/admin/products"
```

An interface or class may have HTTP attribute that are provided to all of its request method relative URLs by applaying BaseAddress annotations.

```csharp
interface IExample
{
  [Get("/api/item/{id}")]
  Task<Item> Get(string id);
}

Get("123");
>>> "/api/item/123"


[BaseAddress("/api/{tenantId}")]
interface IExampleWithBaseAddress
{
  [Get("/item/{id}")]
  Task<Item> Get(string tenantid, string id);
}

Get("tid-0087", "123");
>>> "/api/tid-0087/item/123"
```

### Dynamic Querystring Parameters

If you specify an `object` as a query parameter, all public properties which are not null are used as query parameters.
<<<<<<< HEAD
=======
This previously only applied to GET requests, but has now been expanded to all HTTP request methods, partly thanks to Twitter's hybrid API that insists on non-GET requests with querystring parameters.
>>>>>>> a1bfe49f
Use the `Query` attribute the change the behavior to 'flatten' your query parameter object. If using this Attribute you can specify values for the Delimiter and the Prefix which are used to 'flatten' the object.

```csharp
public class MyQueryParams
{
    [AliasAs("order")]
    public string SortOrder { get; set; }

    public int Limit { get; set; }
}


[Get("/group/{id}/users")]
Task<List<User>> GroupList([AliasAs("id")] int groupId, MyQueryParams params);

[Get("/group/{id}/users")]
Task<List<User>> GroupListWithAttribute([AliasAs("id")] int groupId, [Query(".","search")] MyQueryParams params);


params.SortOrder = "desc";
params.Limit = 10;

GroupList(4, params)
>>> "/group/4/users?order=desc&Limit=10"

GroupListWithAttribute(4, params)
>>> "/group/4/users?search.order=desc&search.Limit=10"
```

A similar behavior exists if using a Dictionary, but without the advantages of the `AliasAs` attributes and of course no intellisense and/or type safety.

You can also specify querystring parameters with [Query] and have them flattened in non-GET requests, similar to:
```csharp
[Post("/statuses/update.json")]
Task<Tweet> PostTweet([Query]TweetParams params);
```

Where `TweetParams` is a POCO, and properties will also support `[AliasAs]` attributes.

### Collections as Querystring parameters

Use the `Query` attribute to specify format in which collections should be formatted in query string

```csharp
[Get("/users/list")]
Task Search([Query(CollectionFormat.Multi)]int[] ages);

Search(new [] {10, 20, 30})
>>> "/users/list?ages=10&ages=20&ages=30"

[Get("/users/list")]
Task Search([Query(CollectionFormat.Csv)]int[] ages);

Search(new [] {10, 20, 30})
>>> "/users/list?ages=10%2C20%2C30"
```

### Body content

One of the parameters in your method can be used as the body, by using the
Body attribute:

```csharp
[Post("/users/new")]
Task CreateUser([Body] User user);
```

There are four possibilities for supplying the body data, depending on the
type of the parameter:

* If the type is `Stream`, the content will be streamed via `StreamContent`
* If the type is `string`, the string will be used directly as the content unless `[Body(BodySerializationMethod.Json)]` is set which will send it as a `StringContent`
* If the parameter has the attribute `[Body(BodySerializationMethod.UrlEncoded)]`,
  the content will be URL-encoded (see [form posts](#form-posts) below)
* For all other types, the object will be serialized using the content serializer specified in
RefitSettings (JSON is the default).

#### Buffering and the `Content-Length` header

By default, Refit streams the body content without buffering it. This means you can
stream a file from disk, for example, without incurring the overhead of loading
the whole file into memory. The downside of this is that no `Content-Length` header
is set _on the request_. If your API needs you to send a `Content-Length` header with
the request, you can disable this streaming behavior by setting the `buffered` argument
of the `[Body]` attribute to `true`:

```csharp
Task CreateUser([Body(buffered: true)] User user);
```

#### JSON content

JSON requests and responses are serialized/deserialized using Json.NET.
By default, Refit will use the serializer settings that can be configured
by setting _Newtonsoft.Json.JsonConvert.DefaultSettings_:

```csharp
JsonConvert.DefaultSettings =
    () => new JsonSerializerSettings() {
        ContractResolver = new CamelCasePropertyNamesContractResolver(),
        Converters = {new StringEnumConverter()}
    };

// Serialized as: {"day":"Saturday"}
await PostSomeStuff(new { Day = DayOfWeek.Saturday });
```

As these are global settings they will affect your entire application. It
might be beneficial to isolate the settings for calls to a particular API.
When creating a Refit generated live interface, you may optionally pass a
`RefitSettings` that will allow you to specify what serializer settings you
would like. This allows you to have different serializer settings for separate
APIs:

```csharp
var gitHubApi = RestService.For<IGitHubApi>("https://api.github.com",
    new RefitSettings {
        ContentSerializer = new JsonContentSerializer(
            new JsonSerializerSettings {
                ContractResolver = new SnakeCasePropertyNamesContractResolver()
        }
    )});

var otherApi = RestService.For<IOtherApi>("https://api.example.com",
    new RefitSettings {
        ContentSerializer = new JsonContentSerializer(
            new JsonSerializerSettings {
                ContractResolver = new CamelCasePropertyNamesContractResolver()
        }
    )});
```

Property serialization/deserialization can be customised using Json.NET's
JsonProperty attribute:

```csharp
public class Foo
{
    // Works like [AliasAs("b")] would in form posts (see below)
    [JsonProperty(PropertyName="b")]
    public string Bar { get; set; }
}
```

#### XML Content

XML requests and responses are serialized/deserialized using _System.Xml.Serialization.XmlSerializer_.
By default, Refit will use JSON content serialization, to use XML content configure the ContentSerializer to use the `XmlContentSerializer`:

```csharp
var gitHubApi = RestService.For<IXmlApi>("https://www.w3.org/XML",
    new RefitSettings {
        ContentSerializer = new XmlContentSerializer()
    });
```

Property serialization/deserialization can be customised using   attributes found in the _System.Xml.Serialization_ namespace:

```csharp
    public class Foo
    {
        [XmlElement(Namespace = "https://www.w3.org/XML")]
        public string Bar { get; set; }
    }
```

The _System.Xml.Serialization.XmlSerializer_ provides many options for serializing, those options can be set by providing an `XmlContentSerializerSettings` to the `XmlContentSerializer` constructor:

```csharp
var gitHubApi = RestService.For<IXmlApi>("https://www.w3.org/XML",
    new RefitSettings {
        ContentSerializer = new XmlContentSerializer(
            new XmlContentSerializerSettings
            {
                XmlReaderWriterSettings = new XmlReaderWriterSettings()
                {
                    ReaderSettings = new XmlReaderSettings
                    {
                        IgnoreWhitespace = true
                    }
                }
            }
        )
    });
```

#### <a name="form-posts"></a>Form posts

For APIs that take form posts (i.e. serialized as `application/x-www-form-urlencoded`),
initialize the Body attribute with `BodySerializationMethod.UrlEncoded`.

The parameter can be an `IDictionary`:

```csharp
public interface IMeasurementProtocolApi
{
    [Post("/collect")]
    Task Collect([Body(BodySerializationMethod.UrlEncoded)] Dictionary<string, object> data);
}

var data = new Dictionary<string, object> {
    {"v", 1},
    {"tid", "UA-1234-5"},
    {"cid", new Guid("d1e9ea6b-2e8b-4699-93e0-0bcbd26c206c")},
    {"t", "event"},
};

// Serialized as: v=1&tid=UA-1234-5&cid=d1e9ea6b-2e8b-4699-93e0-0bcbd26c206c&t=event
await api.Collect(data);
```

Or you can just pass any object and all _public, readable_ properties will
be serialized as form fields in the request. This approach allows you to alias
property names using `[AliasAs("whatever")]` which can help if the API has
cryptic field names:

```csharp
public interface IMeasurementProtocolApi
{
    [Post("/collect")]
    Task Collect([Body(BodySerializationMethod.UrlEncoded)] Measurement measurement);
}

public class Measurement
{
    // Properties can be read-only and [AliasAs] isn't required
    public int v { get { return 1; } }

    [AliasAs("tid")]
    public string WebPropertyId { get; set; }

    [AliasAs("cid")]
    public Guid ClientId { get; set; }

    [AliasAs("t")]
    public string Type { get; set; }

    public object IgnoreMe { private get; set; }
}

var measurement = new Measurement {
    WebPropertyId = "UA-1234-5",
    ClientId = new Guid("d1e9ea6b-2e8b-4699-93e0-0bcbd26c206c"),
    Type = "event"
};

// Serialized as: v=1&tid=UA-1234-5&cid=d1e9ea6b-2e8b-4699-93e0-0bcbd26c206c&t=event
await api.Collect(measurement);
```

If you have a type that has `[JsonProperty(PropertyName)]` attributes setting property aliases, Refit will use those too (`[AliasAs]` will take precedence where you have both).
This means that the following type will serialize as `one=value1&two=value2`:

```csharp

public class SomeObject
{
    [JsonProperty(PropertyName = "one")]
    public string FirstProperty { get; set; }

    [JsonProperty(PropertyName = "notTwo")]
    [AliasAs("two")]
    public string SecondProperty { get; set; }
}

```

**NOTE:** This use of `AliasAs` applies to querystring parameters and form body posts, but not to response objects; for aliasing fields on response objects, you'll still need to use `[JsonProperty("full-property-name")]`.

### Setting request headers

#### Static headers

You can set one or more static request headers for a request applying a `Headers`
attribute to the method:

```csharp
[Headers("User-Agent: Awesome Octocat App")]
[Get("/users/{user}")]
Task<User> GetUser(string user);
```

Static headers can also be added to _every request in the API_ by applying the
`Headers` attribute to the interface:

```csharp
[Headers("User-Agent: Awesome Octocat App")]
public interface IGitHubApi
{
    [Get("/users/{user}")]
    Task<User> GetUser(string user);

    [Post("/users/new")]
    Task CreateUser([Body] User user);
}
```

#### Dynamic headers

If the content of the header needs to be set at runtime, you can add a header
with a dynamic value to a request by applying a `Header` attribute to a parameter:

```csharp
[Get("/users/{user}")]
Task<User> GetUser(string user, [Header("Authorization")] string authorization);

// Will add the header "Authorization: token OAUTH-TOKEN" to the request
var user = await GetUser("octocat", "token OAUTH-TOKEN");
```

#### Authorization (Dynamic Headers redux)
The most common reason to use headers is for authorization. Today most API's use some flavor of oAuth with access tokens that expire and refresh tokens that are longer lived.

<<<<<<< HEAD
One way to encapsulate these kinds of token usage, a custom `HttpClientHandler` can be inserted instead.
=======
One way to encapsulate these kinds of token usage, a custom `HttpClientHandler` can be inserted instead.  
There are two classes for doing this: one is `AuthenticatedHttpClientHandler`, which takes a `Func<Task<string>>` parameter, where a signature can be generated without knowing about the request.
The other is `AuthenticatedParameterizedHttpClientHandler`, which takes a `Func<HttpRequestMessage, Task<string>>` parameter, where the signature requires information about the request (see earlier notes about Twitter's API)
>>>>>>> a1bfe49f

For example:
```csharp
class AuthenticatedHttpClientHandler : HttpClientHandler
{
    private readonly Func<Task<string>> getToken;

    public AuthenticatedHttpClientHandler(Func<Task<string>> getToken)
    {
        if (getToken == null) throw new ArgumentNullException(nameof(getToken));
        this.getToken = getToken;
    }

    protected override async Task<HttpResponseMessage> SendAsync(HttpRequestMessage request, CancellationToken cancellationToken)
    {
        // See if the request has an authorize header
        var auth = request.Headers.Authorization;
        if (auth != null)
        {
            var token = await getToken().ConfigureAwait(false);
            request.Headers.Authorization = new AuthenticationHeaderValue(auth.Scheme, token);
        }

        return await base.SendAsync(request, cancellationToken).ConfigureAwait(false);
    }
}
```

Or:

```csharp
class AuthenticatedParameterizedHttpClientHandler : DelegatingHandler
    {
        readonly Func<HttpRequestMessage, Task<string>> getToken;

        public AuthenticatedParameterizedHttpClientHandler(Func<HttpRequestMessage, Task<string>> getToken, HttpMessageHandler innerHandler = null)
            : base(innerHandler ?? new HttpClientHandler())
        {
            this.getToken = getToken ?? throw new ArgumentNullException(nameof(getToken));
        }

        protected override async Task<HttpResponseMessage> SendAsync(HttpRequestMessage request, CancellationToken cancellationToken)
        {
            // See if the request has an authorize header
            var auth = request.Headers.Authorization;
            if (auth != null)
            {
                var token = await getToken(request).ConfigureAwait(false);
                request.Headers.Authorization = new AuthenticationHeaderValue(auth.Scheme, token);
            }

            return await base.SendAsync(request, cancellationToken).ConfigureAwait(false);
        }
    }
```

While HttpClient contains a nearly identical method signature, it is used differently. HttpClient.SendAsync is not called by Refit. The HttpClientHandler must be modified instead.

This class is used like so (example uses the [ADAL](http://msdn.microsoft.com/en-us/library/azure/jj573266.aspx) library to manage auto-token refresh but the principal holds for Xamarin.Auth or any other library:

```csharp
class LoginViewModel
{
    AuthenticationContext context = new AuthenticationContext(...);

    private async Task<string> GetToken()
    {
        // The AcquireTokenAsync call will prompt with a UI if necessary
        // Or otherwise silently use a refresh token to return
        // a valid access token
        var token = await context.AcquireTokenAsync("http://my.service.uri/app", "clientId", new Uri("callback://complete"));

        return token;
    }

    public async Task LoginAndCallApi()
    {
        var api = RestService.For<IMyRestService>(new HttpClient(new AuthenticatedHttpClientHandler(GetToken)) { BaseAddress = new Uri("https://the.end.point/") });
        var location = await api.GetLocationOfRebelBase();
    }
}

interface IMyRestService
{
    [Get("/getPublicInfo")]
    Task<Foobar> SomePublicMethod();

    [Get("/secretStuff")]
    [Headers("Authorization: Bearer")]
    Task<Location> GetLocationOfRebelBase();
}
```

In the above example, any time a method that requires authentication is called, the `AuthenticatedHttpClientHandler` will try to get a fresh access token. It's up to the app to provide one, checking the expiration time of an existing access token and obtaining a new one if needed.

#### Redefining headers

Unlike Retrofit, where headers do not overwrite each other and are all added to
the request regardless of how many times the same header is defined, Refit takes
a similar approach to the approach ASP.NET MVC takes with action filters &mdash;
**redefining a header will replace it**, in the following order of precedence:

* `Headers` attribute on the interface _(lowest priority)_
* `Headers` attribute on the method
* `Header` attribute on a method parameter _(highest priority)_

```csharp
[Headers("X-Emoji: :rocket:")]
public interface IGitHubApi
{
    [Get("/users/list")]
    Task<List> GetUsers();

    [Get("/users/{user}")]
    [Headers("X-Emoji: :smile_cat:")]
    Task<User> GetUser(string user);

    [Post("/users/new")]
    [Headers("X-Emoji: :metal:")]
    Task CreateUser([Body] User user, [Header("X-Emoji")] string emoji);
}

// X-Emoji: :rocket:
var users = await GetUsers();

// X-Emoji: :smile_cat:
var user = await GetUser("octocat");

// X-Emoji: :trollface:
await CreateUser(user, ":trollface:");
```

#### Removing headers

Headers defined on an interface or method can be removed by redefining
a static header without a value (i.e. without `: <value>`) or passing `null` for
a dynamic header. _Empty strings will be included as empty headers._

```csharp
[Headers("X-Emoji: :rocket:")]
public interface IGitHubApi
{
    [Get("/users/list")]
    [Headers("X-Emoji")] // Remove the X-Emoji header
    Task<List> GetUsers();

    [Get("/users/{user}")]
    [Headers("X-Emoji:")] // Redefine the X-Emoji header as empty
    Task<User> GetUser(string user);

    [Post("/users/new")]
    Task CreateUser([Body] User user, [Header("X-Emoji")] string emoji);
}

// No X-Emoji header
var users = await GetUsers();

// X-Emoji:
var user = await GetUser("octocat");

// No X-Emoji header
await CreateUser(user, null);

// X-Emoji:
await CreateUser(user, "");
```

### Multipart uploads

Methods decorated with `Multipart` attribute will be submitted with multipart content type.
At this time, multipart methods support the following parameter types:

 - string (parameter name will be used as name and string value as value)
 - byte array
 - Stream
 - FileInfo

The parameter name will be used as the name of the field in the multipart data. This can be overridden with the `AliasAs` attribute.

To specify the file name and content type for byte array (`byte[]`), `Stream` and `FileInfo` parameters, use of a wrapper class is required.
The wrapper classes for these types are `ByteArrayPart`, `StreamPart` and `FileInfoPart`.

```csharp
public interface ISomeApi
{
    [Multipart]
    [Post("/users/{id}/photo")]
    Task UploadPhoto(int id, [AliasAs("myPhoto")] StreamPart stream);
}
```

To pass a Stream to this method, construct a StreamPart object like so:

```csharp
someApiInstance.UploadPhoto(id, new StreamPart(myPhotoStream, "photo.jpg", "image/jpeg"));
```

Note: The AttachmentName attribute that was previously described in this section has been deprecated and its use is not recommended.

### Retrieving the response

Note that in Refit unlike in Retrofit, there is no option for a synchronous
network request - all requests must be async, either via `Task` or via
`IObservable`. There is also no option to create an async method via a Callback
parameter unlike Retrofit, because we live in the async/await future.

Similarly to how body content changes via the parameter type, the return type
will determine the content returned.

Returning Task without a type parameter will discard the content and solely
tell you whether or not the call succeeded:

```csharp
[Post("/users/new")]
Task CreateUser([Body] User user);

// This will throw if the network call fails
await CreateUser(someUser);
```

If the type parameter is 'HttpResponseMessage' or 'string', the raw response
message or the content as a string will be returned respectively.

```csharp
// Returns the content as a string (i.e. the JSON data)
[Get("/users/{user}")]
Task<string> GetUser(string user);

// Returns the raw response, as an IObservable that can be used with the
// Reactive Extensions
[Get("/users/{user}")]
IObservable<HttpResponseMessage> GetUser(string user);
```

### Using generic interfaces

When using something like ASP.NET Web API, it's a fairly common pattern to have a whole stack of CRUD REST services. Refit now supports these, allowing you to define a single API interface with a generic type:

```csharp
public interface IReallyExcitingCrudApi<T, in TKey> where T : class
{
    [Post("")]
    Task<T> Create([Body] T payload);

    [Get("")]
    Task<List<T>> ReadAll();

    [Get("/{key}")]
    Task<T> ReadOne(TKey key);

    [Put("/{key}")]
    Task Update(TKey key, [Body]T payload);

    [Delete("/{key}")]
    Task Delete(TKey key);
}
```

Which can be used like this:

```csharp
// The "/users" part here is kind of important if you want it to work for more
// than one type (unless you have a different domain for each type)
var api = RestService.For<IReallyExcitingCrudApi<User, string>>("http://api.example.com/users");
```
### Interface inheritance

When multiple services that need to be kept separate share a number of APIs, it is possible to leverage interface inheritance to avoid having to define the same Refit methods multiple times in different services:

```csharp
public interface IBaseService
{
    [Get("/resources")]
    Task<Resource> GetResource(string id);
}

public interface IDerivedServiceA : IBaseService
{
    [Delete("/resources")]
    Task DeleteResource(string id);
}

public interface IDerivedServiceB : IBaseService
{
    [Post("/resources")]
    Task<string> AddResource([Body] Resource resource);
}
```

In this example, the `IDerivedServiceA` interface will expose both the `GetResource` and `DeleteResource` APIs, while `IDerivedServiceB` will expose `GetResource` and `AddResource`.

#### Headers inheritance

When using inheritance, existing header attributes will passed along as well, and the inner-most ones will have precedence:

```csharp
[Headers("User-Agent: AAA")]
public interface IAmInterfaceA
{
    [Get("/get?result=Ping")]
    Task<string> Ping();
}

[Headers("User-Agent: BBB")]
public interface IAmInterfaceB : IAmInterfaceA
{
    [Get("/get?result=Pang")]
    [Headers("User-Agent: PANG")]
    Task<string> Pang();

    [Get("/get?result=Foo")]
    Task<string> Foo();
}
```

Here, `IAmInterfaceB.Pang()` will use `PANG` as its user agent, while `IAmInterfaceB.Foo` and `IAmInterfaceB.Ping` will use `BBB`.
Note that if `IAmInterfaceB` didn't have a header attribute, `Foo` would then use the `AAA` value inherited from `IAmInterfaceA`.
If an interface is inheriting more than one interface, the order of precedence is the same as the one in which the inherited interfaces are declared:

```csharp
public interface IAmInterfaceC : IAmInterfaceA, IAmInterfaceB
{
    [Get("/get?result=Foo")]
    Task<string> Foo();
}
```

Here `IAmInterfaceC.Foo` would use the header attribute inherited from `IAmInterfaceA`, if present, or the one inherited from `IAmInterfaceB`, and so on for all the declared interfaces.

### Using HttpClientFactory

Refit has first class support for the ASP.Net Core 2.1 HttpClientFactory. Add a reference to `Refit.HttpClientFactory` and call
the provided extension method in your `ConfigureServices` method to configure your Refit interface:

```csharp
services.AddRefitClient<IWebApi>()
        .ConfigureHttpClient(c => c.BaseAddress = new Uri("https://api.example.com"));
        // Add additional IHttpClientBuilder chained methods as required here:
        // .AddHttpMessageHandler<MyHandler>()
        // .SetHandlerLifetime(TimeSpan.FromMinutes(2));
```

Optionally, a `RefitSettings` object can be included:
```csharp
var settings = new RefitSettings();
// Configure refit settings here

services.AddRefitClient<IWebApi>(settings)
        .ConfigureHttpClient(c => c.BaseAddress = new Uri("https://api.example.com"));
        // Add additional IHttpClientBuilder chained methods as required here:
        // .AddHttpMessageHandler<MyHandler>()
        // .SetHandlerLifetime(TimeSpan.FromMinutes(2));
```
Note that some of the properties of `RefitSettings` will be ignored because the `HttpClient` and `HttpClientHandlers` will be managed by the `HttpClientFactory` instead of Refit.

You can then get the api interface using constructor injection:

```csharp
public class HomeController : Controller
{
    public HomeController(IWebApi webApi)
    {
        _webApi = webApi;
    }

    private readonly IWebApi _webApi;

    public async Task<IActionResult> Index(CancellationToken cancellationToken)
    {
        var thing = await _webApi.GetSomethingWeNeed(cancellationToken);
        return View(thing);
    }
}
```

### Handling exceptions

To encapsulate any exceptions that may come from a service, you can catch an `ApiException` which contains request- and response information. Refit also supports the catching of validation exceptions that are thrown by a service implementing the RFC 7807 specification for problem details due to bad requests. For specific information on the problem details of the validation exception, simply catch `ValidationApiException`:

```csharp
// ...
try
{
   var result = await awesomeApi.GetFooAsync("bar");
}
catch (ValidationApiException validationException)
{
   // handle validation here by using validationException.Content,
   // which is type of ProblemDetails according to RFC 7807
}
catch (ApiException exception)
{
   // other exception handling
}
// ...
```<|MERGE_RESOLUTION|>--- conflicted
+++ resolved
@@ -37,8 +37,8 @@
 * UWP
 * Xamarin.Android
 * Xamarin.Mac
-* Xamarin.iOS
-* Desktop .NET 4.6.1
+* Xamarin.iOS 
+* Desktop .NET 4.6.1 
 * .NET Core
 
 #### Note about .NET Core
@@ -62,7 +62,7 @@
 
 A request URL can be updated dynamically using replacement blocks and
 parameters on the method. A replacement block is an alphanumeric string
-surrounded by { and }.
+surrounded by { and }. 
 
 If the name of your parameter doesn't match the name in the URL path, use the
 `AliasAs` attribute.
@@ -129,10 +129,7 @@
 ### Dynamic Querystring Parameters
 
 If you specify an `object` as a query parameter, all public properties which are not null are used as query parameters.
-<<<<<<< HEAD
-=======
 This previously only applied to GET requests, but has now been expanded to all HTTP request methods, partly thanks to Twitter's hybrid API that insists on non-GET requests with querystring parameters.
->>>>>>> a1bfe49f
 Use the `Query` attribute the change the behavior to 'flatten' your query parameter object. If using this Attribute you can specify values for the Delimiter and the Prefix which are used to 'flatten' the object.
 
 ```csharp
@@ -205,18 +202,18 @@
 
 * If the type is `Stream`, the content will be streamed via `StreamContent`
 * If the type is `string`, the string will be used directly as the content unless `[Body(BodySerializationMethod.Json)]` is set which will send it as a `StringContent`
-* If the parameter has the attribute `[Body(BodySerializationMethod.UrlEncoded)]`,
+* If the parameter has the attribute `[Body(BodySerializationMethod.UrlEncoded)]`, 
   the content will be URL-encoded (see [form posts](#form-posts) below)
-* For all other types, the object will be serialized using the content serializer specified in
+* For all other types, the object will be serialized using the content serializer specified in 
 RefitSettings (JSON is the default).
 
 #### Buffering and the `Content-Length` header
 
 By default, Refit streams the body content without buffering it. This means you can
-stream a file from disk, for example, without incurring the overhead of loading
-the whole file into memory. The downside of this is that no `Content-Length` header
+stream a file from disk, for example, without incurring the overhead of loading 
+the whole file into memory. The downside of this is that no `Content-Length` header 
 is set _on the request_. If your API needs you to send a `Content-Length` header with
-the request, you can disable this streaming behavior by setting the `buffered` argument
+the request, you can disable this streaming behavior by setting the `buffered` argument 
 of the `[Body]` attribute to `true`:
 
 ```csharp
@@ -225,13 +222,13 @@
 
 #### JSON content
 
-JSON requests and responses are serialized/deserialized using Json.NET.
-By default, Refit will use the serializer settings that can be configured
+JSON requests and responses are serialized/deserialized using Json.NET. 
+By default, Refit will use the serializer settings that can be configured 
 by setting _Newtonsoft.Json.JsonConvert.DefaultSettings_:
 
 ```csharp
-JsonConvert.DefaultSettings =
-    () => new JsonSerializerSettings() {
+JsonConvert.DefaultSettings = 
+    () => new JsonSerializerSettings() { 
         ContractResolver = new CamelCasePropertyNamesContractResolver(),
         Converters = {new StringEnumConverter()}
     };
@@ -241,16 +238,16 @@
 ```
 
 As these are global settings they will affect your entire application. It
-might be beneficial to isolate the settings for calls to a particular API.
-When creating a Refit generated live interface, you may optionally pass a
-`RefitSettings` that will allow you to specify what serializer settings you
+might be beneficial to isolate the settings for calls to a particular API. 
+When creating a Refit generated live interface, you may optionally pass a 
+`RefitSettings` that will allow you to specify what serializer settings you 
 would like. This allows you to have different serializer settings for separate
 APIs:
 
 ```csharp
 var gitHubApi = RestService.For<IGitHubApi>("https://api.github.com",
     new RefitSettings {
-        ContentSerializer = new JsonContentSerializer(
+        ContentSerializer = new JsonContentSerializer( 
             new JsonSerializerSettings {
                 ContractResolver = new SnakeCasePropertyNamesContractResolver()
         }
@@ -258,28 +255,28 @@
 
 var otherApi = RestService.For<IOtherApi>("https://api.example.com",
     new RefitSettings {
-        ContentSerializer = new JsonContentSerializer(
+        ContentSerializer = new JsonContentSerializer( 
             new JsonSerializerSettings {
                 ContractResolver = new CamelCasePropertyNamesContractResolver()
         }
     )});
 ```
 
-Property serialization/deserialization can be customised using Json.NET's
+Property serialization/deserialization can be customised using Json.NET's 
 JsonProperty attribute:
 
-```csharp
-public class Foo
+```csharp 
+public class Foo 
 {
     // Works like [AliasAs("b")] would in form posts (see below)
-    [JsonProperty(PropertyName="b")]
+    [JsonProperty(PropertyName="b")] 
     public string Bar { get; set; }
-}
+} 
 ```
 
 #### XML Content
 
-XML requests and responses are serialized/deserialized using _System.Xml.Serialization.XmlSerializer_.
+XML requests and responses are serialized/deserialized using _System.Xml.Serialization.XmlSerializer_. 
 By default, Refit will use JSON content serialization, to use XML content configure the ContentSerializer to use the `XmlContentSerializer`:
 
 ```csharp
@@ -334,9 +331,9 @@
 }
 
 var data = new Dictionary<string, object> {
-    {"v", 1},
-    {"tid", "UA-1234-5"},
-    {"cid", new Guid("d1e9ea6b-2e8b-4699-93e0-0bcbd26c206c")},
+    {"v", 1}, 
+    {"tid", "UA-1234-5"}, 
+    {"cid", new Guid("d1e9ea6b-2e8b-4699-93e0-0bcbd26c206c")}, 
     {"t", "event"},
 };
 
@@ -344,8 +341,8 @@
 await api.Collect(data);
 ```
 
-Or you can just pass any object and all _public, readable_ properties will
-be serialized as form fields in the request. This approach allows you to alias
+Or you can just pass any object and all _public, readable_ properties will 
+be serialized as form fields in the request. This approach allows you to alias 
 property names using `[AliasAs("whatever")]` which can help if the API has
 cryptic field names:
 
@@ -360,30 +357,30 @@
 {
     // Properties can be read-only and [AliasAs] isn't required
     public int v { get { return 1; } }
-
+ 
     [AliasAs("tid")]
     public string WebPropertyId { get; set; }
 
     [AliasAs("cid")]
     public Guid ClientId { get; set; }
 
-    [AliasAs("t")]
+    [AliasAs("t")] 
     public string Type { get; set; }
 
     public object IgnoreMe { private get; set; }
 }
 
-var measurement = new Measurement {
-    WebPropertyId = "UA-1234-5",
-    ClientId = new Guid("d1e9ea6b-2e8b-4699-93e0-0bcbd26c206c"),
-    Type = "event"
-};
+var measurement = new Measurement { 
+    WebPropertyId = "UA-1234-5", 
+    ClientId = new Guid("d1e9ea6b-2e8b-4699-93e0-0bcbd26c206c"), 
+    Type = "event" 
+}; 
 
 // Serialized as: v=1&tid=UA-1234-5&cid=d1e9ea6b-2e8b-4699-93e0-0bcbd26c206c&t=event
 await api.Collect(measurement);
-```
-
-If you have a type that has `[JsonProperty(PropertyName)]` attributes setting property aliases, Refit will use those too (`[AliasAs]` will take precedence where you have both).
+``` 
+
+If you have a type that has `[JsonProperty(PropertyName)]` attributes setting property aliases, Refit will use those too (`[AliasAs]` will take precedence where you have both). 
 This means that the following type will serialize as `one=value1&two=value2`:
 
 ```csharp
@@ -406,7 +403,7 @@
 
 #### Static headers
 
-You can set one or more static request headers for a request applying a `Headers`
+You can set one or more static request headers for a request applying a `Headers` 
 attribute to the method:
 
 ```csharp
@@ -415,7 +412,7 @@
 Task<User> GetUser(string user);
 ```
 
-Static headers can also be added to _every request in the API_ by applying the
+Static headers can also be added to _every request in the API_ by applying the 
 `Headers` attribute to the interface:
 
 ```csharp
@@ -424,7 +421,7 @@
 {
     [Get("/users/{user}")]
     Task<User> GetUser(string user);
-
+    
     [Post("/users/new")]
     Task CreateUser([Body] User user);
 }
@@ -440,19 +437,15 @@
 Task<User> GetUser(string user, [Header("Authorization")] string authorization);
 
 // Will add the header "Authorization: token OAUTH-TOKEN" to the request
-var user = await GetUser("octocat", "token OAUTH-TOKEN");
+var user = await GetUser("octocat", "token OAUTH-TOKEN"); 
 ```
 
 #### Authorization (Dynamic Headers redux)
 The most common reason to use headers is for authorization. Today most API's use some flavor of oAuth with access tokens that expire and refresh tokens that are longer lived.
 
-<<<<<<< HEAD
-One way to encapsulate these kinds of token usage, a custom `HttpClientHandler` can be inserted instead.
-=======
 One way to encapsulate these kinds of token usage, a custom `HttpClientHandler` can be inserted instead.  
 There are two classes for doing this: one is `AuthenticatedHttpClientHandler`, which takes a `Func<Task<string>>` parameter, where a signature can be generated without knowing about the request.
 The other is `AuthenticatedParameterizedHttpClientHandler`, which takes a `Func<HttpRequestMessage, Task<string>>` parameter, where the signature requires information about the request (see earlier notes about Twitter's API)
->>>>>>> a1bfe49f
 
 For example:
 ```csharp
@@ -517,14 +510,14 @@
 class LoginViewModel
 {
     AuthenticationContext context = new AuthenticationContext(...);
-
+    
     private async Task<string> GetToken()
     {
         // The AcquireTokenAsync call will prompt with a UI if necessary
         // Or otherwise silently use a refresh token to return
-        // a valid access token
+        // a valid access token	
         var token = await context.AcquireTokenAsync("http://my.service.uri/app", "clientId", new Uri("callback://complete"));
-
+        
         return token;
     }
 
@@ -546,13 +539,13 @@
 }
 ```
 
-In the above example, any time a method that requires authentication is called, the `AuthenticatedHttpClientHandler` will try to get a fresh access token. It's up to the app to provide one, checking the expiration time of an existing access token and obtaining a new one if needed.
+In the above example, any time a method that requires authentication is called, the `AuthenticatedHttpClientHandler` will try to get a fresh access token. It's up to the app to provide one, checking the expiration time of an existing access token and obtaining a new one if needed. 
 
 #### Redefining headers
 
-Unlike Retrofit, where headers do not overwrite each other and are all added to
-the request regardless of how many times the same header is defined, Refit takes
-a similar approach to the approach ASP.NET MVC takes with action filters &mdash;
+Unlike Retrofit, where headers do not overwrite each other and are all added to 
+the request regardless of how many times the same header is defined, Refit takes 
+a similar approach to the approach ASP.NET MVC takes with action filters &mdash; 
 **redefining a header will replace it**, in the following order of precedence:
 
 * `Headers` attribute on the interface _(lowest priority)_
@@ -565,11 +558,11 @@
 {
     [Get("/users/list")]
     Task<List> GetUsers();
-
+    
     [Get("/users/{user}")]
     [Headers("X-Emoji: :smile_cat:")]
     Task<User> GetUser(string user);
-
+    
     [Post("/users/new")]
     [Headers("X-Emoji: :metal:")]
     Task CreateUser([Body] User user, [Header("X-Emoji")] string emoji);
@@ -582,13 +575,13 @@
 var user = await GetUser("octocat");
 
 // X-Emoji: :trollface:
-await CreateUser(user, ":trollface:");
+await CreateUser(user, ":trollface:"); 
 ```
 
 #### Removing headers
 
-Headers defined on an interface or method can be removed by redefining
-a static header without a value (i.e. without `: <value>`) or passing `null` for
+Headers defined on an interface or method can be removed by redefining 
+a static header without a value (i.e. without `: <value>`) or passing `null` for 
 a dynamic header. _Empty strings will be included as empty headers._
 
 ```csharp
@@ -598,11 +591,11 @@
     [Get("/users/list")]
     [Headers("X-Emoji")] // Remove the X-Emoji header
     Task<List> GetUsers();
-
+    
     [Get("/users/{user}")]
     [Headers("X-Emoji:")] // Redefine the X-Emoji header as empty
     Task<User> GetUser(string user);
-
+    
     [Post("/users/new")]
     Task CreateUser([Body] User user, [Header("X-Emoji")] string emoji);
 }
@@ -610,14 +603,14 @@
 // No X-Emoji header
 var users = await GetUsers();
 
-// X-Emoji:
+// X-Emoji: 
 var user = await GetUser("octocat");
 
 // No X-Emoji header
-await CreateUser(user, null);
-
-// X-Emoji:
-await CreateUser(user, "");
+await CreateUser(user, null); 
+
+// X-Emoji: 
+await CreateUser(user, ""); 
 ```
 
 ### Multipart uploads
@@ -714,10 +707,10 @@
 Which can be used like this:
 
 ```csharp
-// The "/users" part here is kind of important if you want it to work for more
+// The "/users" part here is kind of important if you want it to work for more 
 // than one type (unless you have a different domain for each type)
-var api = RestService.For<IReallyExcitingCrudApi<User, string>>("http://api.example.com/users");
-```
+var api = RestService.For<IReallyExcitingCrudApi<User, string>>("http://api.example.com/users"); 
+``` 
 ### Interface inheritance
 
 When multiple services that need to be kept separate share a number of APIs, it is possible to leverage interface inheritance to avoid having to define the same Refit methods multiple times in different services:
@@ -784,7 +777,7 @@
 
 ### Using HttpClientFactory
 
-Refit has first class support for the ASP.Net Core 2.1 HttpClientFactory. Add a reference to `Refit.HttpClientFactory` and call
+Refit has first class support for the ASP.Net Core 2.1 HttpClientFactory. Add a reference to `Refit.HttpClientFactory` and call 
 the provided extension method in your `ConfigureServices` method to configure your Refit interface:
 
 ```csharp
@@ -795,9 +788,9 @@
         // .SetHandlerLifetime(TimeSpan.FromMinutes(2));
 ```
 
-Optionally, a `RefitSettings` object can be included:
-```csharp
-var settings = new RefitSettings();
+Optionally, a `RefitSettings` object can be included: 
+```csharp
+var settings = new RefitSettings(); 
 // Configure refit settings here
 
 services.AddRefitClient<IWebApi>(settings)
@@ -840,7 +833,7 @@
 }
 catch (ValidationApiException validationException)
 {
-   // handle validation here by using validationException.Content,
+   // handle validation here by using validationException.Content, 
    // which is type of ProblemDetails according to RFC 7807
 }
 catch (ApiException exception)
