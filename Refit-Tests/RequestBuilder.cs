--- conflicted
+++ resolved
@@ -479,7 +479,6 @@
         }
 
         [Test]
-<<<<<<< HEAD
         public void DontBlowUpWithDynamicAuthorizationHeaderAndContent() 
         {
             var fixture = new RequestBuilderImplementation(typeof(IDummyHttpApi));
@@ -500,17 +499,26 @@
             Assert.IsNotNull(output.Content, "Request has content");
             Assert.IsNotNull(output.Content.Headers.ContentType, "Headers include Content-Type header");
             Assert.AreEqual("text/dson", output.Content.Headers.ContentType.MediaType, "Content-Type header has the expected value");
-=======
-        public void BodyContentGetsUrlEncoded() 
+        }
+
+        [Test]
+        public async Task BodyContentGetsUrlEncoded() 
         {
             var fixture = new RequestBuilderImplementation(typeof(IDummyHttpApi));
             var factory = fixture.BuildRequestFactoryForMethod("PostSomeUrlEncodedStuff");
-            var output = factory(new object[] {6, new {Foo = "Something", Bar = 100, Baz = (string) null}});
-
-            string content = output.Content.ReadAsStringAsync().Result;
+            var output = factory(
+                new object[] {
+                    6, 
+                    new {
+                        Foo = "Something", 
+                        Bar = 100, 
+                        Baz = default(string)
+                    }
+                });
+
+            string content = await output.Content.ReadAsStringAsync();
 
             Assert.AreEqual("Foo=Something&Bar=100&Baz=", content);
->>>>>>> ce838033
         }
     }
 }