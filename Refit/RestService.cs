--- conflicted
+++ resolved
@@ -18,9 +18,7 @@
 
         public static T For<T>(HttpClient client, IRequestBuilder<T> builder)
         {
-            var generatedType = TypeMapping.GetOrAdd(typeof(T), GetGeneratedType<T>());
-
-            return (T)Activator.CreateInstance(generatedType, client, builder);
+            return (T)For(typeof(T), client, builder);
         }
 
         public static T For<T>(HttpClient client, RefitSettings settings)
@@ -43,11 +41,7 @@
 
         public static object For(Type refitInterfaceType, HttpClient client, IRequestBuilder builder)
         {
-<<<<<<< HEAD
             var generatedType = TypeMapping.GetOrAdd(refitInterfaceType, type => GetGeneratedType(type));
-=======
-            var generatedType = TypeMapping.GetOrAdd(refitInterfaceType, GetGeneratedType(refitInterfaceType));
->>>>>>> a1bfe49f
 
             return Activator.CreateInstance(generatedType, client, builder);
         }
@@ -102,14 +96,9 @@
             return new HttpClient(innerHandler ?? new HttpClientHandler()) { BaseAddress = new Uri(hostUrl.TrimEnd('/')) };
         }
 
-        static Type GetGeneratedType<T>()
-        {
-            return GetGeneratedType(typeof(T));
-        }
-
         static Type GetGeneratedType(Type refitInterfaceType)
         {
-            string typeName = UniqueName.ForType(refitInterfaceType);
+            var typeName = UniqueName.ForType(refitInterfaceType);
 
             var generatedType = Type.GetType(typeName);
 
