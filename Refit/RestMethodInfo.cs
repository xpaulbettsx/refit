﻿using System;
using System.Collections;
using System.Net.Http;
using System.Collections.Generic;
using System.Diagnostics;
using System.Linq;
using System.Reflection;
using System.Threading.Tasks;
using System.Text.RegularExpressions;
using System.Threading;

namespace Refit
{
<<<<<<< HEAD
    public struct HeaderInfo
    {
        public bool IsHeaderCollection { get; }

        public string Name { get; }

        public HeaderInfo(string name, bool isHeaderCollection = false)
        {
            Name = name;
            IsHeaderCollection = isHeaderCollection;
        }
    }

    public enum ParameterType
    {
        Normal,
        RoundTripping
    }

=======
>>>>>>> 4539ae58
    [DebuggerDisplay("{MethodInfo}")]
    public class RestMethodInfo
    {
        public string Name { get; set; }
        public Type Type { get; set; }
        public MethodInfo MethodInfo { get; set; }
        public HttpMethod HttpMethod { get; set; }
        public string RelativePath { get; set; }
        public bool IsMultipart { get; private set; }
        public string MultipartBoundary { get; private set; }
        public ParameterInfo CancellationToken { get; set; }
        public Dictionary<string, string> Headers { get; set; }
        public Dictionary<int, HeaderInfo> HeaderParameterMap { get; set; }
        public Tuple<BodySerializationMethod, bool, int> BodyParameterInfo { get; set; }
        public Dictionary<int, string> QueryParameterMap { get; set; }
        public Dictionary<int, Tuple<string, string>> AttachmentNameMap { get; set; }
        public Dictionary<int, ParameterInfo> ParameterInfoMap { get; set; }
        public Dictionary<int, RestMethodParameterInfo> ParameterMap { get; set; }
        public Type ReturnType { get; set; }
        public Type SerializedReturnType { get; set; }
        public RefitSettings RefitSettings { get; set; }
        public Type SerializedGenericArgument { get; set; }
        public bool IsApiResponse { get; }

        static readonly Regex ParameterRegex = new Regex(@"{(.*?)}");
        static readonly HttpMethod PatchMethod = new HttpMethod("PATCH");

        public RestMethodInfo(Type targetInterface, MethodInfo methodInfo, RefitSettings refitSettings = null)
        {
            RefitSettings = refitSettings ?? new RefitSettings();
            Type = targetInterface;
            Name = methodInfo.Name;
            MethodInfo = methodInfo;

            var hma = methodInfo.GetCustomAttributes(true)
                .OfType<HttpMethodAttribute>()
                .First();

            HttpMethod = hma.Method;
            RelativePath = hma.Path;

            IsMultipart = methodInfo.GetCustomAttributes(true)
                .OfType<MultipartAttribute>()
                .Any();

            MultipartBoundary = IsMultipart ? methodInfo.GetCustomAttribute<MultipartAttribute>(true).BoundaryText : string.Empty;

            VerifyUrlPathIsSane(RelativePath);
            DetermineReturnTypeInfo(methodInfo);

            // Exclude cancellation token parameters from this list
            var parameterList = methodInfo.GetParameters().Where(p => p.ParameterType != typeof(CancellationToken)).ToList();
            ParameterInfoMap = parameterList
                .Select((parameter, index) => new { index, parameter })
                .ToDictionary(x => x.index, x => x.parameter);
            ParameterMap = BuildParameterMap(RelativePath, parameterList);
            BodyParameterInfo = FindBodyParameter(parameterList, IsMultipart, hma.Method);

            Headers = ParseHeaders(methodInfo);
            HeaderParameterMap = BuildHeaderParameterMap(parameterList);

            // get names for multipart attachments
            AttachmentNameMap = new Dictionary<int, Tuple<string, string>>();
            if (IsMultipart)
            {
                for (var i = 0; i < parameterList.Count; i++)
                {
                    if (ParameterMap.ContainsKey(i) || HeaderParameterMap.ContainsKey(i))
                    {
                        continue;
                    }

                    var attachmentName = GetAttachmentNameForParameter(parameterList[i]);
                    if (attachmentName == null)
                        continue;

                    AttachmentNameMap[i] = Tuple.Create(attachmentName, GetUrlNameForParameter(parameterList[i]));
                }
            }

            QueryParameterMap = new Dictionary<int, string>();
            for (var i = 0; i < parameterList.Count; i++)
            {
                if (ParameterMap.ContainsKey(i) ||
                    HeaderParameterMap.ContainsKey(i) ||
                    (BodyParameterInfo != null && BodyParameterInfo.Item3 == i))
                {
                    continue;
                }                

                QueryParameterMap.Add(i, GetUrlNameForParameter(parameterList[i]));
            }

            var ctParams = methodInfo.GetParameters().Where(p => p.ParameterType == typeof(CancellationToken)).ToList();
            if (ctParams.Count > 1)
            {
                throw new ArgumentException($"Argument list to method \"{methodInfo.Name}\" can only contain a single CancellationToken");
            }

            CancellationToken = ctParams.FirstOrDefault();

            IsApiResponse = SerializedReturnType.GetTypeInfo().IsGenericType &&
                                SerializedReturnType.GetGenericTypeDefinition() == typeof(ApiResponse<>);
        }

        private PropertyInfo[] GetParameterProperties(ParameterInfo parameter)
        {
            return parameter.ParameterType
                .GetProperties(BindingFlags.Public | BindingFlags.Instance)
                .Where(p => p.CanRead && p.GetMethod.IsPublic).ToArray();
        }

        void VerifyUrlPathIsSane(string relativePath)
        {
            if (relativePath == "")
                return;

            if (!relativePath.StartsWith("/"))
            {
                goto bogusPath;
            }

            var parts = relativePath.Split('/');
            if (parts.Length == 0)
            {
                goto bogusPath;
            }

            return;

bogusPath:
            throw new ArgumentException($"URL path {relativePath} must be of the form '/foo/bar/baz'");
        }

        Dictionary<int, RestMethodParameterInfo> BuildParameterMap(string relativePath, List<ParameterInfo> parameterInfo)
        {
            var ret = new Dictionary<int, RestMethodParameterInfo>();

            // This section handles pattern matching in the URL. We also need it to add parameter key/values for any attribute with a [Query]
            var parameterizedParts = relativePath.Split('/', '?')
                .SelectMany(x => ParameterRegex.Matches(x).Cast<Match>())
                .ToList();

            if (parameterizedParts.Count > 0)
            {
                var paramValidationDict = parameterInfo.ToDictionary(k => GetUrlNameForParameter(k).ToLowerInvariant(), v => v);
                //if the param is an lets make a dictionary for all it's potential parameters
                var objectParamValidationDict = parameterInfo.Where(x => x.ParameterType.GetTypeInfo().IsClass)
                                                                 .SelectMany(x => GetParameterProperties(x).Select(p => Tuple.Create(x, p)))
                                                                 .GroupBy(i => $"{i.Item1.Name}.{GetUrlNameForProperty(i.Item2).ToLowerInvariant()}")
                                                                 .ToDictionary(k => k.Key, v => v.First());
                foreach (var match in parameterizedParts)
                {
                    var rawName = match.Groups[1].Value.ToLowerInvariant();
                    var isRoundTripping = rawName.StartsWith("**");
                    string name;
                    if (isRoundTripping)
                    {
                        name = rawName.Substring(2);
                    }
                    else
                    {
                        name = rawName;
                    }

                    if (paramValidationDict.ContainsKey(name)) //if it's a standard parameter
                    {
                        var paramType = paramValidationDict[name].ParameterType;
                        if (isRoundTripping && paramType != typeof(string))
                        {
                            throw new ArgumentException($"URL {relativePath} has round-tripping parameter {rawName}, but the type of matched method parameter is {paramType.FullName}. It must be a string.");
                        }
                        var parameterType = isRoundTripping ? ParameterType.RoundTripping : ParameterType.Normal;
                        var restMethodParameterInfo = new RestMethodParameterInfo(name, paramValidationDict[name]) { Type = parameterType };
                        ret.Add(parameterInfo.IndexOf(restMethodParameterInfo.ParameterInfo), restMethodParameterInfo);
                    }
                    //else if it's a property on a object parameter
                    else if (objectParamValidationDict.ContainsKey(name) && !isRoundTripping)
                    {
                        var property = objectParamValidationDict[name];
                        var parameterIndex = parameterInfo.IndexOf(property.Item1);
                        //If we already have this parameter, add additional ParameterProperty
                        if (ret.ContainsKey(parameterIndex))
                        {
                            if (!ret[parameterIndex].IsObjectPropertyParameter)
                            {
                                throw new ArgumentException($"Parameter {property.Item1.Name} matches both a parameter and nested parameter on a parameter object");
                            }
                            //we already have this parameter. add the additional property
                            ret[parameterIndex].ParameterProperties.Add(new RestMethodParameterProperty(name, property.Item2));
                        }
                        else
                        {
                            var restMethodParameterInfo = new RestMethodParameterInfo(true, property.Item1);
                            restMethodParameterInfo.ParameterProperties.Add(new RestMethodParameterProperty(name, property.Item2));
                            ret.Add(parameterInfo.IndexOf(restMethodParameterInfo.ParameterInfo), restMethodParameterInfo);
                        }
                    }
                    else
                    {
                        throw new ArgumentException($"URL {relativePath} has parameter {rawName}, but no method parameter matches");
                    }

                }
            }
            return ret;
        }

        string GetUrlNameForParameter(ParameterInfo paramInfo)
        {
            var aliasAttr = paramInfo.GetCustomAttributes(true)
                .OfType<AliasAsAttribute>()
                .FirstOrDefault();
            return aliasAttr != null ? aliasAttr.Name : paramInfo.Name;
        }
        string GetUrlNameForProperty(PropertyInfo propInfo)
        {
            var aliasAttr = propInfo.GetCustomAttributes(true)
                .OfType<AliasAsAttribute>()
                .FirstOrDefault();
            return aliasAttr != null ? aliasAttr.Name : propInfo.Name;
        }

        string GetAttachmentNameForParameter(ParameterInfo paramInfo)
        {
#pragma warning disable CS0618 // Type or member is obsolete
            var nameAttr = paramInfo.GetCustomAttributes<AttachmentNameAttribute>(true)
#pragma warning restore CS0618 // Type or member is obsolete
                .FirstOrDefault();

            // also check for AliasAs
            return nameAttr?.Name ?? paramInfo.GetCustomAttributes<AliasAsAttribute>(true).FirstOrDefault()?.Name;           
        }

        Tuple<BodySerializationMethod, bool, int> FindBodyParameter(IList<ParameterInfo> parameterList, bool isMultipart, HttpMethod method)
        {

            // The body parameter is found using the following logic / order of precedence:
            // 1) [Body] attribute
            // 2) POST/PUT/PATCH: Reference type other than string
            // 3) If there are two reference types other than string, without the body attribute, throw

            var bodyParams = parameterList
                .Select(x => new { Parameter = x, BodyAttribute = x.GetCustomAttributes(true).OfType<BodyAttribute>().FirstOrDefault() })
                .Where(x => x.BodyAttribute != null)
                .ToList();

            // multipart requests may not contain a body, implicit or explicit
            if (isMultipart)
            {
                if (bodyParams.Count > 0)
                {
                    throw new ArgumentException("Multipart requests may not contain a Body parameter");
                }
                return null;
            }

            if (bodyParams.Count > 1)
            {
                throw new ArgumentException("Only one parameter can be a Body parameter");
            }

            // #1, body attribute wins
            if (bodyParams.Count == 1)
            {
                var ret = bodyParams[0];
                return Tuple.Create(ret.BodyAttribute.SerializationMethod, ret.BodyAttribute.Buffered ?? RefitSettings.Buffered,
                    parameterList.IndexOf(ret.Parameter));
            }

            // Not in post/put/patch? bail
            if (!method.Equals(HttpMethod.Post) && !method.Equals(HttpMethod.Put) && !method.Equals(PatchMethod))
            {
                return null;
            }

            // see if we're a post/put/patch
            // BH: explicitly skip [Query]-denoted params
            var refParams = parameterList.Where(pi => !pi.ParameterType.GetTypeInfo().IsValueType && pi.ParameterType != typeof(string) && pi.GetCustomAttribute<QueryAttribute>() == null).ToList();

            // Check for rule #3
            if (refParams.Count > 1)
            {
                throw new ArgumentException("Multiple complex types found. Specify one parameter as the body using BodyAttribute");
            }

            if (refParams.Count == 1)
            {
                return Tuple.Create(BodySerializationMethod.Serialized, false, parameterList.IndexOf(refParams[0]));
            }

            return null;
        }

        Dictionary<string, string> ParseHeaders(MethodInfo methodInfo)
        {
            var ret = new Dictionary<string, string>();

            var inheritedAttributes = methodInfo.DeclaringType != null
                ? methodInfo.DeclaringType.GetInterfaces().SelectMany(i => i.GetTypeInfo().GetCustomAttributes(true)).Reverse()
                : new Attribute[0];

            var declaringTypeAttributes = methodInfo.DeclaringType != null
                ? methodInfo.DeclaringType.GetTypeInfo().GetCustomAttributes(true)
                : new Attribute[0];

            // Headers set on the declaring type have to come first, 
            // so headers set on the method can replace them. Switching
            // the order here will break stuff.
            var headers = inheritedAttributes.Concat(declaringTypeAttributes).Concat(methodInfo.GetCustomAttributes(true))
                .OfType<HeadersAttribute>()
                .SelectMany(ha => ha.Headers);

            foreach (var header in headers)
            {
                if (string.IsNullOrWhiteSpace(header)) continue;

                // NB: Silverlight doesn't have an overload for String.Split()
                // with a count parameter, but header values can contain
                // ':' so we have to re-join all but the first part to get the
                // value.
                var parts = header.Split(':');
                ret[parts[0].Trim()] = parts.Length > 1 ?
                    string.Join(":", parts.Skip(1)).Trim() : null;
            }

            return ret;
        }

        Dictionary<int, HeaderInfo> BuildHeaderParameterMap(List<ParameterInfo> parameterList)
        {
            var ret = new Dictionary<int, HeaderInfo>();

            for (var i = 0; i < parameterList.Count; i++)
            {
                foreach (var attribute in parameterList[i].GetCustomAttributes(true))
                {
                    if (attribute is HeaderAttribute headerAttribute)
                    {
                        if (!string.IsNullOrWhiteSpace(headerAttribute.Header))
                        {
                            ret[i] = new HeaderInfo(headerAttribute.Header.Trim());
                        }
                        break;
                    }
                    else if (attribute is HeaderCollectionAttribute headerCollectionAttribute)
                    {
                        ret[i] = new HeaderInfo(null, true);
                        break;
                    }
                }
            }

            return ret;
        }

        void DetermineReturnTypeInfo(MethodInfo methodInfo)
        {
            if (methodInfo.ReturnType.GetTypeInfo().IsGenericType == false)
            {
                if (methodInfo.ReturnType != typeof(Task))
                {
                    goto bogusMethod;
                }

                ReturnType = methodInfo.ReturnType;
                SerializedReturnType = typeof(void);
                return;
            }

            var genericType = methodInfo.ReturnType.GetGenericTypeDefinition();
            if (genericType != typeof(Task<>) && genericType != typeof(IObservable<>))
            {
                goto bogusMethod;
            }

            ReturnType = methodInfo.ReturnType;
            SerializedReturnType = methodInfo.ReturnType.GetGenericArguments()[0];

            if (SerializedReturnType.GetTypeInfo().IsGenericType)
                SerializedGenericArgument = SerializedReturnType.GetGenericArguments()[0];

            return;

bogusMethod:
            throw new ArgumentException($"Method \"{methodInfo.Name}\" is invalid. All REST Methods must return either Task<T> or IObservable<T>");
        }
    }
}<|MERGE_RESOLUTION|>--- conflicted
+++ resolved
@@ -11,7 +11,6 @@
 
 namespace Refit
 {
-<<<<<<< HEAD
     public struct HeaderInfo
     {
         public bool IsHeaderCollection { get; }
@@ -31,8 +30,6 @@
         RoundTripping
     }
 
-=======
->>>>>>> 4539ae58
     [DebuggerDisplay("{MethodInfo}")]
     public class RestMethodInfo
     {
@@ -121,7 +118,7 @@
                     (BodyParameterInfo != null && BodyParameterInfo.Item3 == i))
                 {
                     continue;
-                }                
+                }
 
                 QueryParameterMap.Add(i, GetUrlNameForParameter(parameterList[i]));
             }
@@ -264,7 +261,7 @@
                 .FirstOrDefault();
 
             // also check for AliasAs
-            return nameAttr?.Name ?? paramInfo.GetCustomAttributes<AliasAsAttribute>(true).FirstOrDefault()?.Name;           
+            return nameAttr?.Name ?? paramInfo.GetCustomAttributes<AliasAsAttribute>(true).FirstOrDefault()?.Name;
         }
 
         Tuple<BodySerializationMethod, bool, int> FindBodyParameter(IList<ParameterInfo> parameterList, bool isMultipart, HttpMethod method)
@@ -339,7 +336,7 @@
                 ? methodInfo.DeclaringType.GetTypeInfo().GetCustomAttributes(true)
                 : new Attribute[0];
 
-            // Headers set on the declaring type have to come first, 
+            // Headers set on the declaring type have to come first,
             // so headers set on the method can replace them. Switching
             // the order here will break stuff.
             var headers = inheritedAttributes.Concat(declaringTypeAttributes).Concat(methodInfo.GetCustomAttributes(true))
