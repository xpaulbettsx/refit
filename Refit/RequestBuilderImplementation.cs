using System;
using System.Collections;
using System.Collections.Concurrent;
using System.Net.Http;
using System.Collections.Generic;
using System.Linq;
using System.Net.Http.Headers;
using System.Reflection;
using System.Threading.Tasks;
using System.Text.RegularExpressions;
using Newtonsoft.Json;
using System.IO;
using System.Text;
using System.Threading;

using HttpUtility = System.Web.HttpUtility;

namespace Refit
{
    partial class RequestBuilderImplementation : IRequestBuilder
    {
        readonly Type targetType;
        readonly ConcurrentDictionary<string, List<RestMethodInfo>> interfaceHttpMethods = new ConcurrentDictionary<string, List<RestMethodInfo>>();
        readonly RefitSettings settings;
        readonly JsonSerializer serializer;

        public RequestBuilderImplementation(Type targetInterface, RefitSettings refitSettings = null)
        {
            settings = refitSettings ?? new RefitSettings();
            serializer = JsonSerializer.Create(settings.JsonSerializerSettings);

            if (targetInterface == null || !targetInterface.IsInterface()) {
                throw new ArgumentException("targetInterface must be an Interface");
            }

            targetType = targetInterface;

            foreach (var methodInfo in targetInterface.GetMethods()) {
                var attrs = methodInfo.GetCustomAttributes(true);
                var hasHttpMethod = attrs.OfType<HttpMethodAttribute>().Any();
                if (hasHttpMethod) {
                    var restinfo = new RestMethodInfo(targetInterface, methodInfo, settings);
                    interfaceHttpMethods.AddOrUpdate(methodInfo.Name, s => new[] { restinfo }.ToList(), (s, list) => {
                        list.Add(restinfo);
                        return list;
                    });
                }
            }
        }

        public IEnumerable<string> InterfaceHttpMethods
        {
            get { return interfaceHttpMethods.Keys; }
        }

        public Func<HttpClient, object[], object> GetHttpMethod(string key, object[] parameters = null)
        {
            var parameterTypes = parameters?.Select(p => p?.GetType() ?? typeof(object)).ToArray();
            return BuildRestResultFuncForMethod(key, parameterTypes);
        }

        RestMethodInfo FindMatchingRestMethodInfo(string key, Type[] parameterTypes)
        {
            if (interfaceHttpMethods.TryGetValue(key, out var httpMethods)) {
                if (parameterTypes == null) {
                    if (httpMethods.Count > 1) {
                        throw new ArgumentException("MethodName exists more than once, ParameterTypes mut be defined");
                    }
                    return httpMethods[0];
                }

                var possibleMethods = httpMethods.Where(method => method.MethodInfo.GetParameters().Length == parameterTypes.Count()).ToList();

                if (possibleMethods.Count == 1)
                    return possibleMethods[0];

                var parameterTypesArray = parameterTypes.ToArray();
                foreach (var method in possibleMethods) {
                    var match = true;
                    var parameters = method.MethodInfo.GetParameters();

                    for (var i = 0; i < parameterTypesArray.Length; i++) {
                        var arg = parameterTypesArray[i];
                        var paramType = parameters[i].ParameterType;

                        if (arg != paramType) {
                            match = false;
                            break;
                        }
                    }

                    if (match) {
                        return method;
                    }
                }

                throw new Exception("No suitable Method found...");
            } else {
                throw new ArgumentException("Method must be defined and have an HTTP Method attribute");
            }

        }


        Func<object[], HttpRequestMessage> BuildRequestFactoryForMethod(RestMethodInfo restMethod, string basePath, bool paramsContainsCancellationToken)
        {

            return paramList => {
                // make sure we strip out any cancelation tokens
                if (paramsContainsCancellationToken) {
                    paramList = paramList.Where(o => o == null || o.GetType() != typeof(CancellationToken)).ToArray();
                }

                var ret = new HttpRequestMessage {
                    Method = restMethod.HttpMethod,
                };

                // set up multipart content
                MultipartFormDataContent multiPartContent = null;
                if (restMethod.IsMultipart) {
                    multiPartContent = new MultipartFormDataContent("----MyGreatBoundary");
                    ret.Content = multiPartContent;
                }

                var urlTarget = (basePath == "/" ? string.Empty : basePath) + restMethod.RelativePath;
                var queryParamsToAdd = new List<KeyValuePair<string, string>>();
                var headersToAdd = new Dictionary<string, string>(restMethod.Headers);

                for (var i = 0; i < paramList.Length; i++) {
                    // if part of REST resource URL, substitute it in
                    if (restMethod.ParameterMap.ContainsKey(i)) {
                        urlTarget = Regex.Replace(
                            urlTarget,
                            "{" + restMethod.ParameterMap[i] + "}",
                            settings.UrlParameterFormatter
                                    .Format(paramList[i], restMethod.ParameterInfoMap[i])
                                    .Replace("/", "%2F"),
                            RegexOptions.IgnoreCase | RegexOptions.CultureInvariant);
                        continue;
                    }

                    // if marked as body, add to content
                    if (restMethod.BodyParameterInfo != null && restMethod.BodyParameterInfo.Item3 == i) {
                        var streamParam = paramList[i] as Stream;
                        var stringParam = paramList[i] as string;

                        if (paramList[i] is HttpContent httpContentParam) {
                            ret.Content = httpContentParam;
                        } else if (streamParam != null) {
                            ret.Content = new StreamContent(streamParam);
                        } else if (stringParam != null) {
                            ret.Content = new StringContent(stringParam);
                        } else {
                            switch (restMethod.BodyParameterInfo.Item1) {
                                case BodySerializationMethod.UrlEncoded:
                                    ret.Content = new FormUrlEncodedContent(new FormValueDictionary(paramList[i]));
                                    break;
                                case BodySerializationMethod.Json:
                                    var param = paramList[i];
<<<<<<< HEAD
                                    ret.Content = new PushStreamContent((stream, _, __) =>
                                    {
                                        using (var writer = new JsonTextWriter(new StreamWriter(stream)))
                                        {
                                            serializer.Serialize(writer, param);
                                        }
                                    }, "application/json");
=======
                                    switch (restMethod.BodyParameterInfo.Item2) {
                                        case false:
                                            ret.Content = new PushStreamContent((stream, _, __) => {
                                                using (var writer = new JsonTextWriter(new StreamWriter(stream))) {
                                                    serializer.Serialize(writer, param);
                                                }
                                            }, "application/json");
                                            break;
                                        case true:
                                            ret.Content = new StringContent(
                                                JsonConvert.SerializeObject(paramList[i], settings.JsonSerializerSettings),
                                                Encoding.UTF8, "application/json");
                                            break;
                                    }
>>>>>>> ead379fb
                                    break;
                            }
                        }

                        continue;
                    }

                    // if header, add to request headers
                    if (restMethod.HeaderParameterMap.ContainsKey(i)) {
                        headersToAdd[restMethod.HeaderParameterMap[i]] = paramList[i]?.ToString();
                        continue;
                    }

                    // ignore nulls
                    if (paramList[i] == null) continue;

                    // for anything that fell through to here, if this is not
                    // a multipart method, add the parameter to the query string
                    if (!restMethod.IsMultipart) {
                        var attr = restMethod.ParameterInfoMap[i].GetCustomAttribute<QueryAttribute>();
                        if (attr == null || DoNotConvertToQueryMap(paramList[i])) {
                            queryParamsToAdd.Add(new KeyValuePair<string, string>(restMethod.QueryParameterMap[i], settings.UrlParameterFormatter.Format(paramList[i], restMethod.ParameterInfoMap[i])));
                        } else {

                            var isArrayType = paramList[i] is IEnumerable;

                            if (paramList[i] is IDictionary)
                                isArrayType = false;

                            if (isArrayType) {
                                foreach (var obj in (IEnumerable)paramList[i]) {
                                    var path = !String.IsNullOrWhiteSpace(attr.Prefix) ? attr.Prefix : restMethod.QueryParameterMap[i];
                                    queryParamsToAdd.Add(new KeyValuePair<string, string>(path, settings.UrlParameterFormatter.Format(obj, restMethod.ParameterInfoMap[i])));
                                }
                            } else {
                                foreach (var kvp in BuildQueryMap(paramList[i], attr.Delimiter)) {
                                    var path = !String.IsNullOrWhiteSpace(attr.Prefix) ? $"{attr.Prefix}{attr.Delimiter}{kvp.Key}" : kvp.Key;
                                    queryParamsToAdd.Add(new KeyValuePair<string, string>(path, settings.UrlParameterFormatter.Format(kvp.Value, restMethod.ParameterInfoMap[i])));
                                }
                            }
                        }
                        continue;
                    }

                    // we are in a multipart method, add the part to the content
                    // the parameter name should be either the attachment name or the parameter name (as fallback)
                    string itemName;
                    string parameterName;

                    if (!restMethod.AttachmentNameMap.TryGetValue(i, out var attachment))
                    {
                        itemName = restMethod.QueryParameterMap[i];
                        parameterName = itemName;
                    }
                    else
                    {
                        itemName = attachment.Item1;
                        parameterName = attachment.Item2;
                    }

                    // Check to see if it's an IEnumerable
                    var itemValue = paramList[i];
                    var enumerable = itemValue as IEnumerable<object>;
                    var typeIsCollection = false;

                    if (enumerable != null)
                    {
                        Type tType = null;
                        var eType = enumerable.GetType();
                        if (eType.GetTypeInfo().ContainsGenericParameters)
                        {
                            tType = eType.GenericTypeArguments[0];
                        }
                        else if (eType.IsArray)
                        {
                            tType = eType.GetElementType();
                        }

                        // check to see if it's one of the types we support for multipart:
                        // FileInfo, Stream, string or byte[]
                        if (tType == typeof(Stream) ||
                            tType == typeof(string) ||
                            tType == typeof(byte[]) ||
                            tType.GetTypeInfo().IsSubclassOf(typeof(MultipartItem))
                            || tType == typeof(FileInfo)

                        )
                        {
                            typeIsCollection = true;
                        }


                    }

                    if (typeIsCollection)
                    {
                        foreach (var item in enumerable)
                        {
                            AddMultipartItem(multiPartContent, itemName, parameterName, item);
                        }
                    }
                    else
                    {
                        AddMultipartItem(multiPartContent, itemName, parameterName, itemValue);
                    }

                }

                // NB: We defer setting headers until the body has been
                // added so any custom content headers don't get left out.
                foreach (var header in headersToAdd)
                {
                    SetHeader(ret, header.Key, header.Value);
                }

                // NB: The URI methods in .NET are dumb. Also, we do this 
                // UriBuilder business so that we preserve any hardcoded query 
                // parameters as well as add the parameterized ones.
                var uri = new UriBuilder(new Uri(new Uri("http://api"), urlTarget));
                var query = HttpUtility.ParseQueryString(uri.Query ?? "");
                foreach (string key in query.AllKeys)
                {
                    queryParamsToAdd.Insert(0, new KeyValuePair<string, string>(key, query[key]));
                }

                if (queryParamsToAdd.Any())
                {
                    var pairs = queryParamsToAdd.Select(x => HttpUtility.UrlEncode(x.Key) + "=" + HttpUtility.UrlEncode(x.Value));
                    uri.Query = string.Join("&", pairs);
                }
                else
                {
                    uri.Query = null;
                }

                ret.RequestUri = new Uri(uri.Uri.GetComponents(UriComponents.PathAndQuery, UriFormat.UriEscaped), UriKind.Relative);
                return ret;
            };
        }

        static void SetHeader(HttpRequestMessage request, string name, string value)
        {
            // Clear any existing version of this header that might be set, because
            // we want to allow removal/redefinition of headers. 
            // We also don't want to double up content headers which may have been
            // set for us automatically.

            // NB: We have to enumerate the header names to check existence because 
            // Contains throws if it's the wrong header type for the collection.
            if (request.Headers.Any(x => x.Key == name))
            {
                request.Headers.Remove(name);
            }
            if (request.Content != null && request.Content.Headers.Any(x => x.Key == name))
            {
                request.Content.Headers.Remove(name);
            }

            if (value == null) return;

            var added = request.Headers.TryAddWithoutValidation(name, value);

            // Don't even bother trying to add the header as a content header
            // if we just added it to the other collection.
            if (!added && request.Content != null)
            {
                request.Content.Headers.TryAddWithoutValidation(name, value);
            }
        }

        void AddMultipartItem(MultipartFormDataContent multiPartContent, string fileName, string parameterName, object itemValue)
        {
            var multipartItem = itemValue as MultipartItem;
            var streamValue = itemValue as Stream;
            var stringContent = itemValue as StringContent;
            var stringValue = itemValue as string;
            var byteArrayValue = itemValue as byte[];

            if (multipartItem != null)
            {
                var httpContent = multipartItem.ToContent();
                multiPartContent.Add(httpContent, parameterName, string.IsNullOrEmpty(multipartItem.FileName) ? fileName : multipartItem.FileName);
                return;
            }

            if (streamValue != null)
            {
                var streamContent = new StreamContent(streamValue);
                multiPartContent.Add(streamContent, parameterName, fileName);
                return;
            }

            if (stringContent != null)
            {
                multiPartContent.Add(stringContent, parameterName, fileName);
                return;
            }

            if (stringValue != null)
            {
                multiPartContent.Add(new StringContent(stringValue), parameterName, fileName);
                return;
            }

            if (itemValue is FileInfo fileInfoValue)
            {
                var fileContent = new StreamContent(fileInfoValue.OpenRead());
                multiPartContent.Add(fileContent, parameterName, fileInfoValue.Name);
                return;
            }

            if (byteArrayValue != null)
            {
                var fileContent = new ByteArrayContent(byteArrayValue);
                multiPartContent.Add(fileContent, parameterName, fileName);
                return;
            }

            throw new ArgumentException($"Unexpected parameter type in a Multipart request. Parameter {fileName} is of type {itemValue.GetType().Name}, whereas allowed types are String, Stream, FileInfo, and Byte array", nameof(itemValue));
        }

       
        public Func<HttpClient, object[], object> BuildRestResultFuncForMethod(string methodName, Type[] parameterTypes = null)
        {
            if (!interfaceHttpMethods.ContainsKey(methodName))
            {
                throw new ArgumentException("Method must be defined and have an HTTP Method attribute");
            }

            var restMethod = FindMatchingRestMethodInfo(methodName, parameterTypes);

            if (restMethod.ReturnType == typeof(Task))
            {
                return BuildVoidTaskFuncForMethod(restMethod);
            }
            else if (restMethod.ReturnType.GetGenericTypeDefinition() == typeof(Task<>))
            {
                // NB: This jacked up reflection code is here because it's
                // difficult to upcast Task<object> to an arbitrary T, especially
                // if you need to AOT everything, so we need to reflectively 
                // invoke buildTaskFuncForMethod.
                var taskFuncMi = GetType().GetMethod(nameof(BuildTaskFuncForMethod), BindingFlags.NonPublic | BindingFlags.Instance);
                var taskFunc = (MulticastDelegate)taskFuncMi.MakeGenericMethod(restMethod.SerializedReturnType)
                    .Invoke(this, new[] { restMethod });

                return (client, args) => {
                    return taskFunc.DynamicInvoke(new object[] { client, args });
                };
            }
            else
            {
                // Same deal
                var rxFuncMi = GetType().GetMethod(nameof(BuildRxFuncForMethod), BindingFlags.NonPublic | BindingFlags.Instance);
                var rxFunc = (MulticastDelegate)rxFuncMi.MakeGenericMethod(restMethod.SerializedReturnType)
                    .Invoke(this, new[] { restMethod });

                return (client, args) =>
                {
                    return rxFunc.DynamicInvoke(new object[] { client, args });
                };
            }

        }

        Func<HttpClient, object[], Task> BuildVoidTaskFuncForMethod(RestMethodInfo restMethod)
        {
            return async (client, paramList) =>
            {
                if (client.BaseAddress == null)
                    throw new InvalidOperationException("BaseAddress must be set on the HttpClient instance");

                var factory = BuildRequestFactoryForMethod(restMethod, client.BaseAddress.AbsolutePath, restMethod.CancellationToken != null);
                var rq = factory(paramList);

                var ct = CancellationToken.None;

                if (restMethod.CancellationToken != null)
                {
                    ct = paramList.OfType<CancellationToken>().FirstOrDefault();
                }

                using (var resp = await client.SendAsync(rq, ct).ConfigureAwait(false))
                {
                    if (!resp.IsSuccessStatusCode)
                    {
                        throw await ApiException.Create(rq.RequestUri, restMethod.HttpMethod, resp, settings).ConfigureAwait(false);
                    }
                }
            };
        }

        Func<HttpClient, object[], Task<T>> BuildTaskFuncForMethod<T>(RestMethodInfo restMethod)
        {
            var ret = BuildCancellableTaskFuncForMethod<T>(restMethod);

            return (client, paramList) =>
            {
                if (restMethod.CancellationToken != null)
                {
                    return ret(client, paramList.OfType<CancellationToken>().FirstOrDefault(), paramList);
                }

                return ret(client, CancellationToken.None, paramList);
            };
        }

        Func<HttpClient, CancellationToken, object[], Task<T>> BuildCancellableTaskFuncForMethod<T>(RestMethodInfo restMethod)
        {
            return async (client, ct, paramList) =>
            {

                if (client.BaseAddress == null)
                    throw new InvalidOperationException("BaseAddress must be set on the HttpClient instance");

                var factory = BuildRequestFactoryForMethod(restMethod, client.BaseAddress.AbsolutePath, restMethod.CancellationToken != null);
                var rq = factory(paramList);
                HttpResponseMessage resp = null;
                var disposeResponse = true;
                try
                {
                    resp = await client.SendAsync(rq, HttpCompletionOption.ResponseHeadersRead, ct).ConfigureAwait(false);
                    if (restMethod.SerializedReturnType == typeof(HttpResponseMessage))
                    {
                        disposeResponse = false; // caller has to dispose

                        // NB: This double-casting manual-boxing hate crime is the only way to make 
                        // this work without a 'class' generic constraint. It could blow up at runtime 
                        // and would be A Bad Idea if we hadn't already vetted the return type.
                        return (T)(object)resp;
                    }

                    if (!resp.IsSuccessStatusCode)
                    {
                        disposeResponse = false;
                        throw await ApiException.Create(rq.RequestUri, restMethod.HttpMethod, resp, restMethod.RefitSettings).ConfigureAwait(false);
                    }

                    if (restMethod.SerializedReturnType == typeof(HttpContent))
                    {
                        disposeResponse = false; // caller has to clean up the content
                        return (T)(object)resp.Content;
                    }

                    if (restMethod.SerializedReturnType == typeof(Stream))
                    {
                        disposeResponse = false; // caller has to dispose
                        return (T)(object)await resp.Content.ReadAsStreamAsync().ConfigureAwait(false);
                    }

                    using (var stream = await resp.Content.ReadAsStreamAsync().ConfigureAwait(false))
                    using (var reader = new StreamReader(stream))
                    {
                        if (restMethod.SerializedReturnType == typeof(string))
                        {
                            return (T)(object)await reader.ReadToEndAsync().ConfigureAwait(false);
                        }

                        using (var jsonReader = new JsonTextReader(reader))
                        {
                            return serializer.Deserialize<T>(jsonReader);
                        }
                    }
                }
                finally
                {
                    // Ensure we clean up the request
                    // Especially important if it has open files/streams
                    rq.Dispose();
                    if (disposeResponse)
                        resp?.Dispose();
                }
            };
        }

        Func<HttpClient, object[], IObservable<T>> BuildRxFuncForMethod<T>(RestMethodInfo restMethod)
        {
            var taskFunc = BuildCancellableTaskFuncForMethod<T>(restMethod);

            return (client, paramList) =>
            {
                return new TaskToObservable<T>(ct =>
                {
                    var methodCt = CancellationToken.None;
                    if (restMethod.CancellationToken != null)
                    {
                        methodCt = paramList.OfType<CancellationToken>().FirstOrDefault();
                    }

                    // link the two
                    var cts = CancellationTokenSource.CreateLinkedTokenSource(methodCt, ct);

                    return taskFunc(client, cts.Token, paramList);
                });
            };
        }

        static bool DoNotConvertToQueryMap(object value)
        {
            if (value == null)
                return false;

            var type = value.GetType().GetTypeInfo();

            if (type.IsPrimitive)
                return true;

            switch (value)
            {
                case String str:
                case DateTime dt:
                case TimeSpan ts:
                case Guid g:
                case Uri uri:
                    return true;
            }

            return false;
        }

        List<KeyValuePair<string, object>> BuildQueryMap(object @object, string delimiter = null)
        {
            if (@object is IDictionary idictionary)
                return BuildQueryMap(idictionary, delimiter);

            var kvps = new List<KeyValuePair<string, object>>();

            var bindingFlags = System.Reflection.BindingFlags.Instance | System.Reflection.BindingFlags.Public;
            var props = @object.GetType().GetProperties(bindingFlags);

            foreach (var propertyInfo in props)
            {
                var obj = propertyInfo.GetValue(@object);
                if (obj == null)
                    continue;

                var key = propertyInfo.Name;

                var aliasAttribute = propertyInfo.GetCustomAttribute<AliasAsAttribute>();
                if (aliasAttribute != null)
                    key = aliasAttribute.Name;

                if (DoNotConvertToQueryMap(obj))
                {
                    kvps.Add(new KeyValuePair<string, object>(key, obj));
                    continue;
                }

                switch (obj)
                {
                    case IDictionary idict:
                        foreach (var keyValuePair in BuildQueryMap(idict, delimiter))
                        {
                            kvps.Add(new KeyValuePair<string, object>($"{key}{delimiter}{keyValuePair.Key}", keyValuePair.Value));
                        }
                        break;

                    case IEnumerable ienu:
                        foreach (var o in ienu)
                        {
                            kvps.Add(new KeyValuePair<string, object>(key, o));
                        }
                        break;

                    default:
                        foreach (var keyValuePair in BuildQueryMap(obj, delimiter))
                        {
                            kvps.Add(new KeyValuePair<string, object>($"{key}{delimiter}{keyValuePair.Key}", keyValuePair.Value));
                        }
                        break;
                }
            }
            return kvps;
        }

        List<KeyValuePair<string, object>> BuildQueryMap(IDictionary dictionary, string delimiter = null)
        {
            var kvps = new List<KeyValuePair<string, object>>();

            var props = dictionary.Keys;
            foreach (string key in props)
            {
                var obj = dictionary[key];
                if (obj == null)
                    continue;

                if (DoNotConvertToQueryMap(obj))
                {
                    kvps.Add(new KeyValuePair<string, object>(key, obj));
                }
                else
                {
                    foreach (var keyValuePair in BuildQueryMap(obj, delimiter))
                    {
                        kvps.Add(new KeyValuePair<string, object>($"{key}{delimiter}{keyValuePair.Key}", keyValuePair.Value));
                    }
                }
            }
            return kvps;
        }

    }
}<|MERGE_RESOLUTION|>--- conflicted
+++ resolved
@@ -157,15 +157,6 @@
                                     break;
                                 case BodySerializationMethod.Json:
                                     var param = paramList[i];
-<<<<<<< HEAD
-                                    ret.Content = new PushStreamContent((stream, _, __) =>
-                                    {
-                                        using (var writer = new JsonTextWriter(new StreamWriter(stream)))
-                                        {
-                                            serializer.Serialize(writer, param);
-                                        }
-                                    }, "application/json");
-=======
                                     switch (restMethod.BodyParameterInfo.Item2) {
                                         case false:
                                             ret.Content = new PushStreamContent((stream, _, __) => {
@@ -180,7 +171,6 @@
                                                 Encoding.UTF8, "application/json");
                                             break;
                                     }
->>>>>>> ead379fb
                                     break;
                             }
                         }
