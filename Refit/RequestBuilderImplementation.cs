--- conflicted
+++ resolved
@@ -553,65 +553,6 @@
         }
     }
 
-<<<<<<< HEAD
-    public class ApiException : Exception
-    {
-        public HttpStatusCode StatusCode { get; private set; }
-        public string ReasonPhrase { get; private set; }
-        public HttpResponseHeaders Headers { get; private set; }
-
-        public HttpContentHeaders ContentHeaders { get; private set; }
-
-        public string Content { get; private set; }
-
-        public bool HasContent {
-            get { return !String.IsNullOrWhiteSpace(Content); }
-        }
-        public RefitSettings RefitSettings{get;set;}
-
-        ApiException(HttpStatusCode statusCode, string reasonPhrase, HttpResponseHeaders headers, RefitSettings refitSettings = null) : 
-            base(createMessage(statusCode, reasonPhrase)) 
-        {
-            StatusCode = statusCode;
-            ReasonPhrase = reasonPhrase;
-            Headers = headers;
-            RefitSettings = refitSettings;
-        }
-
-        public T GetContentAs<T>()
-        {
-            return HasContent ? 
-                JsonConvert.DeserializeObject<T>(Content, RefitSettings.JsonSerializerSettings) : 
-                default(T);
-        }
-
-        public static async Task<ApiException> Create(HttpResponseMessage response, RefitSettings refitSettings = null) 
-        {
-            var exception = new ApiException(response.StatusCode, response.ReasonPhrase, response.Headers, refitSettings);
-
-            if (response.Content == null) return exception;
-            
-            try {
-                exception.ContentHeaders = response.Content.Headers;
-                exception.Content = await response.Content.ReadAsStringAsync().ConfigureAwait(false);
-                response.Content.Dispose();
-            } catch {
-                // NB: We're already handling an exception at this point, 
-                // so we want to make sure we don't throw another one 
-                // that hides the real error.
-            }
-            
-            return exception;
-        }
-
-        static string createMessage(HttpStatusCode statusCode, string reasonPhrase)
-        {
-            return String.Format("Response status code does not indicate success: {0} ({1}).", (int)statusCode, reasonPhrase);
-        }
-    }
-
-=======
->>>>>>> 1319a38d
     class FormValueDictionary : Dictionary<string, string>
     {
         static readonly Dictionary<Type, PropertyInfo[]> propertyCache
