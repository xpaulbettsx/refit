--- conflicted
+++ resolved
@@ -263,10 +263,6 @@
                         e = await settings.ExceptionFactory(resp).ConfigureAwait(false);
                     }
 
-<<<<<<< HEAD
-
-=======
->>>>>>> 0d872b64
                     if (restMethod.IsApiResponse)
                     {
                         var body = default(TBody);
@@ -292,10 +288,6 @@
                         throw e;
                     }
                     else
-<<<<<<< HEAD
-                        return await DeserializeContentAsync<T>(resp, content, ct).ConfigureAwait(false);
-
-=======
                     {
                         try
                         {
@@ -306,7 +298,6 @@
                             throw await ApiException.Create("An error occured deserializing the response.", resp.RequestMessage!, resp.RequestMessage!.Method, resp, settings, ex);
                         }
                     }
->>>>>>> 0d872b64
                 }
                 finally
                 {
@@ -334,10 +325,6 @@
             }
             else if (typeof(T) == typeof(HttpContent))
             {
-<<<<<<< HEAD
-                throw await ApiException.Create("An error occured deserializing the response.", resp.RequestMessage!, resp.RequestMessage!.Method, resp, settings, ex);
-            }
-=======
                 result = (T)(object)content;
             }
             else if (typeof(T) == typeof(Stream))
@@ -357,7 +344,6 @@
                 result = await serializer.FromHttpContentAsync<T>(content, cancellationToken).ConfigureAwait(false);
             }
             return result;
->>>>>>> 0d872b64
         }
 
         List<KeyValuePair<string, object?>> BuildQueryMap(object? @object, string? delimiter = null, RestMethodParameterInfo? parameterInfo = null)
@@ -769,18 +755,6 @@
 #endif
                 }
 
-<<<<<<< HEAD
-=======
-                // Always add the top-level type of the interface to the properties
-#if NET5_0_OR_GREATER
-                ret.Options.Set(new HttpRequestOptionsKey<Type>(HttpRequestMessageOptions.InterfaceType), TargetType);
-#else
-                ret.Properties[HttpRequestMessageOptions.InterfaceType] = TargetType;
-#endif
-
-                ;
-
->>>>>>> 0d872b64
                 // NB: The URI methods in .NET are dumb. Also, we do this
                 // UriBuilder business so that we preserve any hardcoded query
                 // parameters as well as add the parameterized ones.
